--- conflicted
+++ resolved
@@ -1196,52 +1196,6 @@
         return -1
     return err
 
-<<<<<<< HEAD
-=======
-def updatedir(ui, repo, patches, similarity=0):
-    '''Update dirstate after patch application according to metadata'''
-    if not patches:
-        return
-    copies = []
-    removes = set()
-    cfiles = patches.keys()
-    cwd = repo.getcwd()
-    if cwd:
-        cfiles = [util.pathto(repo.root, cwd, f) for f in patches.keys()]
-    for f in patches:
-        gp = patches[f]
-        if not gp:
-            continue
-        if gp.op == 'RENAME':
-            copies.append((gp.oldpath, gp.path))
-            removes.add(gp.oldpath)
-        elif gp.op == 'COPY':
-            copies.append((gp.oldpath, gp.path))
-        elif gp.op == 'DELETE':
-            removes.add(gp.path)
-
-    wctx = repo[None]
-    for src, dst in copies:
-        wctx.copy(src, dst)
-    if (not similarity) and removes:
-        wctx.remove(sorted(removes), True)
-
-    for f in patches:
-        gp = patches[f]
-        if gp and gp.mode:
-            islink, isexec = gp.mode
-            dst = repo.wjoin(gp.path)
-            # patch won't create empty files
-            if gp.op == 'ADD' and not os.path.lexists(dst):
-                flags = (isexec and 'x' or '') + (islink and 'l' or '')
-                repo.wwrite(gp.path, '', flags)
-            util.set_flags(dst, islink, isexec)
-    cmdutil.addremove(repo, cfiles, similarity=similarity)
-    files = patches.keys()
-    files.extend([r for r in removes if r not in files])
-    return sorted(files)
-
->>>>>>> 979ccf45
 def externalpatch(patcher, args, patchname, ui, strip, cwd, files):
     """use <patcher> to apply <patchname> to the working directory.
     returns whether patch was applied with fuzz factor."""
