--- conflicted
+++ resolved
@@ -1386,14 +1386,8 @@
         need to build a manifest and return what matches.
         """
         mf = self._repo['.']._manifestmatches(match, s)
-<<<<<<< HEAD
         for f in s.modified + s.added:
-            mf[f] = None
-=======
-        modified, added, removed = s[0:3]
-        for f in modified + added:
             mf[f] = _newnode
->>>>>>> fcca668c
             mf.setflag(f, self.flags(f))
         for f in s.removed:
             if f in mf:
