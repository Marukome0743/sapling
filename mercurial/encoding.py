--- conflicted
+++ resolved
@@ -140,21 +140,12 @@
 
 def colwidth(s):
     "Find the column width of a UTF-8 string for display"
-<<<<<<< HEAD
-    d = s.decode(encoding, 'replace')
-    eaw = getattr(unicodedata, 'east_asian_width', None)
-    if eaw is not None:
-        wide = "WF"
-        if ambiguous == "wide":
-            wide = "WFA"
-=======
     return ucolwidth(s.decode(encoding, 'replace'))
 
 def ucolwidth(d):
     "Find the column width of a Unicode string for display"
     eaw = getattr(unicodedata, 'east_asian_width', None)
     if eaw is not None:
->>>>>>> 5b5a083f
         return sum([eaw(c) in wide and 2 or 1 for c in d])
     return len(d)
 
