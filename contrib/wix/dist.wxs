<?xml version="1.0" encoding="utf-8"?>
<Wix xmlns="http://schemas.microsoft.com/wix/2006/wi">

  <?include guids.wxi ?>
  <?include defines.wxi ?>

  <Fragment>
    <DirectoryRef Id="INSTALLDIR" FileSource="$(var.SourceDir)">
      <Component Id="distOutput" Guid="$(var.dist.guid)" Win64='$(var.IsX64)'>
        <File Name="python27.dll" KeyPath="yes" />
      </Component>
      <Directory Id="libdir" Name="lib" FileSource="$(var.SourceDir)/lib">
        <Component Id="libOutput" Guid="$(var.lib.guid)" Win64='$(var.IsX64)'>
          <File Name="library.zip" KeyPath="yes" />
<<<<<<< HEAD
          <File Name="mercurial.cext.base85.pyd" />
          <File Name="mercurial.cext.bdiff.pyd" />
          <File Name="mercurial.cext.diffhelpers.pyd" />
          <File Name="mercurial.cext.mpatch.pyd" />
          <File Name="mercurial.cext.osutil.pyd" />
          <File Name="mercurial.cext.parsers.pyd" />
=======
          <File Name="mercurial.base85.pyd" />
          <File Name="mercurial.bdiff.pyd" />
          <File Name="mercurial.diffhelpers.pyd" />
          <File Name="mercurial.mpatch.pyd" />
          <File Name="mercurial.osutil.pyd" />
          <File Name="mercurial.parsers.pyd" />
          <File Name="mercurial.zstd.pyd" />
>>>>>>> 41dae969
          <File Name="pyexpat.pyd" />
          <File Name="bz2.pyd" />
          <File Name="select.pyd" />
          <File Name="unicodedata.pyd" />
          <File Name="_ctypes.pyd" />
          <File Name="_elementtree.pyd" />
          <File Name="_hashlib.pyd" />
          <File Name="_socket.pyd" />
          <File Name="_ssl.pyd" />
        </Component>
      </Directory>
    </DirectoryRef>
  </Fragment>

</Wix><|MERGE_RESOLUTION|>--- conflicted
+++ resolved
@@ -12,22 +12,13 @@
       <Directory Id="libdir" Name="lib" FileSource="$(var.SourceDir)/lib">
         <Component Id="libOutput" Guid="$(var.lib.guid)" Win64='$(var.IsX64)'>
           <File Name="library.zip" KeyPath="yes" />
-<<<<<<< HEAD
           <File Name="mercurial.cext.base85.pyd" />
           <File Name="mercurial.cext.bdiff.pyd" />
           <File Name="mercurial.cext.diffhelpers.pyd" />
           <File Name="mercurial.cext.mpatch.pyd" />
           <File Name="mercurial.cext.osutil.pyd" />
           <File Name="mercurial.cext.parsers.pyd" />
-=======
-          <File Name="mercurial.base85.pyd" />
-          <File Name="mercurial.bdiff.pyd" />
-          <File Name="mercurial.diffhelpers.pyd" />
-          <File Name="mercurial.mpatch.pyd" />
-          <File Name="mercurial.osutil.pyd" />
-          <File Name="mercurial.parsers.pyd" />
           <File Name="mercurial.zstd.pyd" />
->>>>>>> 41dae969
           <File Name="pyexpat.pyd" />
           <File Name="bz2.pyd" />
           <File Name="select.pyd" />
