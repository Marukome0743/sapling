a -> a not a symlink
% test replacing a file with a symlink
a -> b
popping symlink.patch
now at: base.patch
applying symlink.patch
now at: symlink.patch
a -> b
<<<<<<< HEAD
popping removesl.patch
=======
% test updating a symlink
a -> c
>>>>>>> f235a479
now at: symlink.patch
applying updatelink
patching file a
a
now at: updatelink
a -> c
% test replacing a symlink with a file
now at: addlink
applying replacelinkwithfile
now at: replacelinkwithfile
sss
% test symlink removal
now at: replacelinkwithfile
applying removesl.patch
now at: removesl.patch
C b
C c
C s<|MERGE_RESOLUTION|>--- conflicted
+++ resolved
@@ -6,12 +6,9 @@
 applying symlink.patch
 now at: symlink.patch
 a -> b
-<<<<<<< HEAD
-popping removesl.patch
-=======
 % test updating a symlink
 a -> c
->>>>>>> f235a479
+popping updatelink
 now at: symlink.patch
 applying updatelink
 patching file a
@@ -19,11 +16,13 @@
 now at: updatelink
 a -> c
 % test replacing a symlink with a file
+popping replacelinkwithfile
 now at: addlink
 applying replacelinkwithfile
 now at: replacelinkwithfile
 sss
 % test symlink removal
+popping removesl.patch
 now at: replacelinkwithfile
 applying removesl.patch
 now at: removesl.patch
